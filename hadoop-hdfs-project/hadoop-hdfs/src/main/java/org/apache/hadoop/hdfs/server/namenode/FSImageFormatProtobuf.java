/**
 * Licensed to the Apache Software Foundation (ASF) under one
 * or more contributor license agreements.  See the NOTICE file
 * distributed with this work for additional information
 * regarding copyright ownership.  The ASF licenses this file
 * to you under the Apache License, Version 2.0 (the
 * "License"); you may not use this file except in compliance
 * with the License.  You may obtain a copy of the License at
 *
 *     http://www.apache.org/licenses/LICENSE-2.0
 *
 * Unless required by applicable law or agreed to in writing, software
 * distributed under the License is distributed on an "AS IS" BASIS,
 * WITHOUT WARRANTIES OR CONDITIONS OF ANY KIND, either express or implied.
 * See the License for the specific language governing permissions and
 * limitations under the License.
 */

package org.apache.hadoop.hdfs.server.namenode;

import java.io.BufferedInputStream;
import java.io.BufferedOutputStream;
import java.io.File;
import java.io.FileInputStream;
import java.io.FileOutputStream;
import java.io.IOException;
import java.io.InputStream;
import java.io.OutputStream;
import java.io.RandomAccessFile;
import java.nio.ByteBuffer;
import java.nio.channels.FileChannel;
import java.security.DigestOutputStream;
import java.security.MessageDigest;
import java.util.ArrayList;
import java.util.Collections;
import java.util.Comparator;
import java.util.Map;
import java.util.Map.Entry;
import java.util.Set;

import org.apache.commons.logging.Log;
import org.apache.commons.logging.LogFactory;
import org.apache.hadoop.classification.InterfaceAudience;
import org.apache.hadoop.conf.Configuration;
import org.apache.hadoop.hdfs.protocol.LayoutVersion;
import org.apache.hadoop.hdfs.protocol.proto.ClientNamenodeProtocolProtos.CacheDirectiveInfoProto;
import org.apache.hadoop.hdfs.protocol.proto.ClientNamenodeProtocolProtos.CachePoolInfoProto;
import org.apache.hadoop.hdfs.security.token.delegation.DelegationTokenSecretManager;
import org.apache.hadoop.hdfs.server.namenode.FsImageProto.CacheManagerSection;
import org.apache.hadoop.hdfs.server.namenode.FsImageProto.FileSummary;
import org.apache.hadoop.hdfs.server.namenode.FsImageProto.NameSystemSection;
import org.apache.hadoop.hdfs.server.namenode.FsImageProto.SecretManagerSection;
import org.apache.hadoop.hdfs.server.namenode.FsImageProto.StringTableSection;
import org.apache.hadoop.hdfs.server.namenode.snapshot.FSImageFormatPBSnapshot;
import org.apache.hadoop.hdfs.server.namenode.startupprogress.Phase;
import org.apache.hadoop.hdfs.server.namenode.startupprogress.StartupProgress;
import org.apache.hadoop.hdfs.server.namenode.startupprogress.Step;
import org.apache.hadoop.hdfs.server.namenode.startupprogress.StepType;
import org.apache.hadoop.hdfs.util.MD5FileUtils;
import org.apache.hadoop.io.MD5Hash;
import org.apache.hadoop.io.compress.CompressionCodec;
import org.apache.hadoop.io.compress.CompressorStream;

import com.google.common.collect.Lists;
import com.google.common.collect.Maps;
import com.google.common.io.LimitInputStream;
import com.google.protobuf.CodedOutputStream;

/**
 * Utility class to read / write fsimage in protobuf format.
 */
@InterfaceAudience.Private
public final class FSImageFormatProtobuf {
  private static final Log LOG = LogFactory.getLog(FSImageFormatProtobuf.class);

  public static final class LoaderContext {
    private String[] stringTable;
    private final ArrayList<INodeReference> refList = Lists.newArrayList();

    public String[] getStringTable() {
      return stringTable;
    }

    public ArrayList<INodeReference> getRefList() {
      return refList;
    }
  }

  public static final class SaverContext {
    public static class DeduplicationMap<E> {
      private final Map<E, Integer> map = Maps.newHashMap();
      private DeduplicationMap() {}

      static <T> DeduplicationMap<T> newMap() {
        return new DeduplicationMap<T>();
      }

      int getId(E value) {
        if (value == null) {
          return 0;
        }
        Integer v = map.get(value);
        if (v == null) {
          int nv = map.size() + 1;
          map.put(value, nv);
          return nv;
        }
        return v;
      }

      int size() {
        return map.size();
      }

      Set<Entry<E, Integer>> entrySet() {
        return map.entrySet();
      }
    }
<<<<<<< HEAD

    private final DeduplicationMap<String> stringMap = DeduplicationMap
        .newMap();
=======
    private final DeduplicationMap<String> stringMap = DeduplicationMap.newMap();
    private final ArrayList<INodeReference> refList = Lists.newArrayList();
>>>>>>> b0456745

    public DeduplicationMap<String> getStringMap() {
      return stringMap;
    }

    public ArrayList<INodeReference> getRefList() {
      return refList;
    }
  }

  public static final class Loader implements FSImageFormat.AbstractLoader {
    static final int MINIMUM_FILE_LENGTH = 8;
    private final Configuration conf;
    private final FSNamesystem fsn;
    private final LoaderContext ctx;
    /** The MD5 sum of the loaded file */
    private MD5Hash imgDigest;
    /** The transaction ID of the last edit represented by the loaded file */
    private long imgTxId;

    Loader(Configuration conf, FSNamesystem fsn) {
      this.conf = conf;
      this.fsn = fsn;
      this.ctx = new LoaderContext();
    }

    @Override
    public MD5Hash getLoadedImageMd5() {
      return imgDigest;
    }

    @Override
    public long getLoadedImageTxId() {
      return imgTxId;
    }

    public LoaderContext getLoaderContext() {
      return ctx;
    }

    void load(File file) throws IOException {
      long start = System.currentTimeMillis();
      imgDigest = MD5FileUtils.computeMd5ForFile(file);
      RandomAccessFile raFile = new RandomAccessFile(file, "r");
      FileInputStream fin = new FileInputStream(file);
      try {
        loadInternal(raFile, fin);
        long end = System.currentTimeMillis();
        LOG.info("Loaded FSImage in " + (end - start) / 1000 + " seconds.");
      } finally {
        fin.close();
        raFile.close();
      }
    }

    private void loadInternal(RandomAccessFile raFile, FileInputStream fin)
        throws IOException {
      if (!FSImageUtil.checkFileFormat(raFile)) {
        throw new IOException("Unrecognized file format");
      }
      FileSummary summary = FSImageUtil.loadSummary(raFile);

      FileChannel channel = fin.getChannel();

      FSImageFormatPBINode.Loader inodeLoader = new FSImageFormatPBINode.Loader(
          fsn, this);
      FSImageFormatPBSnapshot.Loader snapshotLoader = new FSImageFormatPBSnapshot.Loader(
          fsn, this);

      ArrayList<FileSummary.Section> sections = Lists.newArrayList(summary
          .getSectionsList());
      Collections.sort(sections, new Comparator<FileSummary.Section>() {
        @Override
        public int compare(FileSummary.Section s1, FileSummary.Section s2) {
          SectionName n1 = SectionName.fromString(s1.getName());
          SectionName n2 = SectionName.fromString(s2.getName());
          if (n1 == null) {
            return n2 == null ? 0 : -1;
          } else if (n2 == null) {
            return -1;
          } else {
            return n1.ordinal() - n2.ordinal();
          }
        }
      });

      StartupProgress prog = NameNode.getStartupProgress();
      /**
       * beginStep() and the endStep() calls do not match the boundary of the
       * sections. This is because that the current implementation only allows
       * a particular step to be started for once.
       */
      Step currentStep = null;

      for (FileSummary.Section s : sections) {
        channel.position(s.getOffset());
        InputStream in = new BufferedInputStream(new LimitInputStream(fin,
            s.getLength()));

        in = FSImageUtil.wrapInputStreamForCompression(conf,
            summary.getCodec(), in);

        String n = s.getName();

        switch (SectionName.fromString(n)) {
        case NS_INFO:
          loadNameSystemSection(in);
          break;
        case STRING_TABLE:
          loadStringTableSection(in);
          break;
        case INODE: {
          currentStep = new Step(StepType.INODES);
          prog.beginStep(Phase.LOADING_FSIMAGE, currentStep);
          inodeLoader.loadINodeSection(in);
        }
          break;
        case INODE_REFRENCE:
          snapshotLoader.loadINodeReferenceSection(in);
          break;
        case INODE_DIR:
          inodeLoader.loadINodeDirectorySection(in);
          break;
        case FILES_UNDERCONSTRUCTION:
          inodeLoader.loadFilesUnderConstructionSection(in);
          break;
        case SNAPSHOT:
          snapshotLoader.loadSnapshotSection(in);
          break;
        case SNAPSHOT_DIFF:
          snapshotLoader.loadSnapshotDiffSection(in);
          break;
        case SECRET_MANAGER: {
          prog.endStep(Phase.LOADING_FSIMAGE, currentStep);
          Step step = new Step(StepType.DELEGATION_TOKENS);
          prog.beginStep(Phase.LOADING_FSIMAGE, step);
          loadSecretManagerSection(in);
          prog.endStep(Phase.LOADING_FSIMAGE, step);
        }
          break;
        case CACHE_MANAGER: {
          Step step = new Step(StepType.CACHE_POOLS);
          prog.beginStep(Phase.LOADING_FSIMAGE, step);
          loadCacheManagerSection(in);
          prog.endStep(Phase.LOADING_FSIMAGE, step);
        }
          break;
        default:
          LOG.warn("Unregconized section " + n);
          break;
        }
      }
    }

    private void loadNameSystemSection(InputStream in) throws IOException {
      NameSystemSection s = NameSystemSection.parseDelimitedFrom(in);
      fsn.setGenerationStampV1(s.getGenstampV1());
      fsn.setGenerationStampV2(s.getGenstampV2());
      fsn.setGenerationStampV1Limit(s.getGenstampV1Limit());
      fsn.setLastAllocatedBlockId(s.getLastAllocatedBlockId());
      imgTxId = s.getTransactionId();
    }

    private void loadStringTableSection(InputStream in) throws IOException {
      StringTableSection s = StringTableSection.parseDelimitedFrom(in);
      ctx.stringTable = new String[s.getNumEntry() + 1];
      for (int i = 0; i < s.getNumEntry(); ++i) {
        StringTableSection.Entry e = StringTableSection.Entry
            .parseDelimitedFrom(in);
        ctx.stringTable[e.getId()] = e.getStr();
      }
    }

    private void loadSecretManagerSection(InputStream in) throws IOException {
      SecretManagerSection s = SecretManagerSection.parseDelimitedFrom(in);
      int numKeys = s.getNumKeys(), numTokens = s.getNumTokens();
      ArrayList<SecretManagerSection.DelegationKey> keys = Lists
          .newArrayListWithCapacity(numKeys);
      ArrayList<SecretManagerSection.PersistToken> tokens = Lists
          .newArrayListWithCapacity(numTokens);

      for (int i = 0; i < numKeys; ++i)
        keys.add(SecretManagerSection.DelegationKey.parseDelimitedFrom(in));

      for (int i = 0; i < numTokens; ++i)
        tokens.add(SecretManagerSection.PersistToken.parseDelimitedFrom(in));

      fsn.loadSecretManagerState(s, keys, tokens);
    }

    private void loadCacheManagerSection(InputStream in) throws IOException {
      CacheManagerSection s = CacheManagerSection.parseDelimitedFrom(in);
      ArrayList<CachePoolInfoProto> pools = Lists.newArrayListWithCapacity(s
          .getNumPools());
      ArrayList<CacheDirectiveInfoProto> directives = Lists
          .newArrayListWithCapacity(s.getNumDirectives());
      for (int i = 0; i < s.getNumPools(); ++i)
        pools.add(CachePoolInfoProto.parseDelimitedFrom(in));
      for (int i = 0; i < s.getNumDirectives(); ++i)
        directives.add(CacheDirectiveInfoProto.parseDelimitedFrom(in));
      fsn.getCacheManager().loadState(
          new CacheManager.PersistState(s, pools, directives));
    }

  }

  public static final class Saver {
    public static final int CHECK_CANCEL_INTERVAL = 4096;

    private final SaveNamespaceContext context;
    private final SaverContext saverContext;
    private long currentOffset = FSImageUtil.MAGIC_HEADER.length;
    private MD5Hash savedDigest;

    private FileChannel fileChannel;
    // OutputStream for the section data
    private OutputStream sectionOutputStream;
    private CompressionCodec codec;
    private OutputStream underlyingOutputStream;

    Saver(SaveNamespaceContext context) {
      this.context = context;
      this.saverContext = new SaverContext();
    }

    public MD5Hash getSavedDigest() {
      return savedDigest;
    }

    public SaveNamespaceContext getContext() {
      return context;
    }

    public SaverContext getSaverContext() {
      return saverContext;
    }

    public void commitSection(FileSummary.Builder summary, SectionName name)
        throws IOException {
      long oldOffset = currentOffset;
      flushSectionOutputStream();

      if (codec != null) {
        sectionOutputStream = codec.createOutputStream(underlyingOutputStream);
      } else {
        sectionOutputStream = underlyingOutputStream;
      }
      long length = fileChannel.position() - oldOffset;
      summary.addSections(FileSummary.Section.newBuilder().setName(name.name)
          .setLength(length).setOffset(currentOffset));
      currentOffset += length;
    }

    private void flushSectionOutputStream() throws IOException {
      if (codec != null) {
        ((CompressorStream) sectionOutputStream).finish();
      }
      sectionOutputStream.flush();
    }

    void save(File file, FSImageCompression compression) throws IOException {
      FileOutputStream fout = new FileOutputStream(file);
      fileChannel = fout.getChannel();
      try {
        saveInternal(fout, compression, file.getAbsolutePath().toString());
      } finally {
        fout.close();
      }
    }

    private static void saveFileSummary(OutputStream out, FileSummary summary)
        throws IOException {
      summary.writeDelimitedTo(out);
      int length = getOndiskTrunkSize(summary);
      byte[] lengthBytes = new byte[4];
      ByteBuffer.wrap(lengthBytes).asIntBuffer().put(length);
      out.write(lengthBytes);
    }

    private void saveInodes(FileSummary.Builder summary) throws IOException {
      FSImageFormatPBINode.Saver saver = new FSImageFormatPBINode.Saver(this,
          summary);

      saver.serializeINodeSection(sectionOutputStream);
      saver.serializeINodeDirectorySection(sectionOutputStream);
      saver.serializeFilesUCSection(sectionOutputStream);
    }

    private void saveSnapshots(FileSummary.Builder summary) throws IOException {
      FSImageFormatPBSnapshot.Saver snapshotSaver = new FSImageFormatPBSnapshot.Saver(
          this, summary, context, context.getSourceNamesystem());

      snapshotSaver.serializeSnapshotSection(sectionOutputStream);
      snapshotSaver.serializeSnapshotDiffSection(sectionOutputStream);
      snapshotSaver.serializeINodeReferenceSection(sectionOutputStream);
    }

    private void saveInternal(FileOutputStream fout,
        FSImageCompression compression, String filePath) throws IOException {
      StartupProgress prog = NameNode.getStartupProgress();
      MessageDigest digester = MD5Hash.getDigester();

      underlyingOutputStream = new DigestOutputStream(new BufferedOutputStream(
          fout), digester);
      underlyingOutputStream.write(FSImageUtil.MAGIC_HEADER);

      fileChannel = fout.getChannel();

      FileSummary.Builder b = FileSummary.newBuilder()
          .setOndiskVersion(FSImageUtil.FILE_VERSION)
          .setLayoutVersion(LayoutVersion.getCurrentLayoutVersion());

      codec = compression.getImageCodec();
      if (codec != null) {
        b.setCodec(codec.getClass().getCanonicalName());
        sectionOutputStream = codec.createOutputStream(underlyingOutputStream);
      } else {
        sectionOutputStream = underlyingOutputStream;
      }

      saveNameSystemSection(b);
      // Check for cancellation right after serializing the name system section.
      // Some unit tests, such as TestSaveNamespace#testCancelSaveNameSpace
      // depends on this behavior.
      context.checkCancelled();

      Step step = new Step(StepType.INODES, filePath);
      prog.beginStep(Phase.SAVING_CHECKPOINT, step);
      saveInodes(b);
      saveSnapshots(b);
      prog.endStep(Phase.SAVING_CHECKPOINT, step);

      step = new Step(StepType.DELEGATION_TOKENS, filePath);
      prog.beginStep(Phase.SAVING_CHECKPOINT, step);
      saveSecretManagerSection(b);
      prog.endStep(Phase.SAVING_CHECKPOINT, step);

      step = new Step(StepType.CACHE_POOLS, filePath);
      prog.beginStep(Phase.SAVING_CHECKPOINT, step);
      saveCacheManagerSection(b);
      prog.endStep(Phase.SAVING_CHECKPOINT, step);

      saveStringTableSection(b);

      // We use the underlyingOutputStream to write the header. Therefore flush
      // the buffered stream (which is potentially compressed) first.
      flushSectionOutputStream();

      FileSummary summary = b.build();
      saveFileSummary(underlyingOutputStream, summary);
      underlyingOutputStream.close();
      savedDigest = new MD5Hash(digester.digest());
    }

    private void saveSecretManagerSection(FileSummary.Builder summary)
        throws IOException {
      final FSNamesystem fsn = context.getSourceNamesystem();
      DelegationTokenSecretManager.SecretManagerState state = fsn
          .saveSecretManagerState();
      state.section.writeDelimitedTo(sectionOutputStream);
      for (SecretManagerSection.DelegationKey k : state.keys)
        k.writeDelimitedTo(sectionOutputStream);

      for (SecretManagerSection.PersistToken t : state.tokens)
        t.writeDelimitedTo(sectionOutputStream);

      commitSection(summary, SectionName.SECRET_MANAGER);
    }

    private void saveCacheManagerSection(FileSummary.Builder summary)
        throws IOException {
      final FSNamesystem fsn = context.getSourceNamesystem();
      CacheManager.PersistState state = fsn.getCacheManager().saveState();
      state.section.writeDelimitedTo(sectionOutputStream);

      for (CachePoolInfoProto p : state.pools)
        p.writeDelimitedTo(sectionOutputStream);

      for (CacheDirectiveInfoProto p : state.directives)
        p.writeDelimitedTo(sectionOutputStream);

      commitSection(summary, SectionName.CACHE_MANAGER);
    }

    private void saveNameSystemSection(FileSummary.Builder summary)
        throws IOException {
      final FSNamesystem fsn = context.getSourceNamesystem();
      OutputStream out = sectionOutputStream;
      NameSystemSection.Builder b = NameSystemSection.newBuilder()
          .setGenstampV1(fsn.getGenerationStampV1())
          .setGenstampV1Limit(fsn.getGenerationStampV1Limit())
          .setGenstampV2(fsn.getGenerationStampV2())
          .setLastAllocatedBlockId(fsn.getLastAllocatedBlockId())
          .setTransactionId(context.getTxId());

      // We use the non-locked version of getNamespaceInfo here since
      // the coordinating thread of saveNamespace already has read-locked
      // the namespace for us. If we attempt to take another readlock
      // from the actual saver thread, there's a potential of a
      // fairness-related deadlock. See the comments on HDFS-2223.
      b.setNamespaceId(fsn.unprotectedGetNamespaceInfo().getNamespaceID());
      NameSystemSection s = b.build();
      s.writeDelimitedTo(out);

      commitSection(summary, SectionName.NS_INFO);
    }

    private void saveStringTableSection(FileSummary.Builder summary)
        throws IOException {
      OutputStream out = sectionOutputStream;
      StringTableSection.Builder b = StringTableSection.newBuilder()
          .setNumEntry(saverContext.stringMap.size());
      b.build().writeDelimitedTo(out);
      for (Entry<String, Integer> e : saverContext.stringMap.entrySet()) {
        StringTableSection.Entry.Builder eb = StringTableSection.Entry
            .newBuilder().setId(e.getValue()).setStr(e.getKey());
        eb.build().writeDelimitedTo(out);
      }
      commitSection(summary, SectionName.STRING_TABLE);
    }
  }

  /**
   * Supported section name. The order of the enum determines the order of
   * loading.
   */
  public enum SectionName {
    NS_INFO("NS_INFO"),
    STRING_TABLE("STRING_TABLE"),
    EXTENDED_ACL("EXTENDED_ACL"),
    INODE("INODE"),
    INODE_REFRENCE("INODE_REFRENCE"),
    SNAPSHOT("SNAPSHOT"),
    INODE_DIR("INODE_DIR"),
    FILES_UNDERCONSTRUCTION("FILES_UNDERCONSTRUCTION"),
    SNAPSHOT_DIFF("SNAPSHOT_DIFF"),
    SECRET_MANAGER("SECRET_MANAGER"),
    CACHE_MANAGER("CACHE_MANAGER");

    private static final SectionName[] values = SectionName.values();

    public static SectionName fromString(String name) {
      for (SectionName n : values) {
        if (n.name.equals(name))
          return n;
      }
      return null;
    }

    private final String name;

    private SectionName(String name) {
      this.name = name;
    }
  }

  private static int getOndiskTrunkSize(com.google.protobuf.GeneratedMessage s) {
    return CodedOutputStream.computeRawVarint32Size(s.getSerializedSize())
        + s.getSerializedSize();
  }

  private FSImageFormatProtobuf() {
  }
}<|MERGE_RESOLUTION|>--- conflicted
+++ resolved
@@ -116,14 +116,10 @@
         return map.entrySet();
       }
     }
-<<<<<<< HEAD
+    private final ArrayList<INodeReference> refList = Lists.newArrayList();
 
     private final DeduplicationMap<String> stringMap = DeduplicationMap
         .newMap();
-=======
-    private final DeduplicationMap<String> stringMap = DeduplicationMap.newMap();
-    private final ArrayList<INodeReference> refList = Lists.newArrayList();
->>>>>>> b0456745
 
     public DeduplicationMap<String> getStringMap() {
       return stringMap;
