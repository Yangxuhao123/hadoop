--- conflicted
+++ resolved
@@ -2315,28 +2315,22 @@
      long size = 0;     // length is zero for directories
      short replication = 0;
      long blocksize = 0;
-<<<<<<< HEAD
      boolean isLazyPersist = false;
-=======
      final boolean isEncrypted;
 
      final FileEncryptionInfo feInfo = isRawPath ? null :
          getFileEncryptionInfo(node, snapshot);
 
->>>>>>> f2302485
      if (node.isFile()) {
        final INodeFile fileNode = node.asFile();
        size = fileNode.computeFileSize(snapshot);
        replication = fileNode.getFileReplication(snapshot);
        blocksize = fileNode.getPreferredBlockSize();
-<<<<<<< HEAD
        isLazyPersist = fileNode.getLazyPersistFlag();
-=======
        isEncrypted = (feInfo != null) ||
            (isRawPath && isInAnEZ(INodesInPath.fromINode(node)));
      } else {
        isEncrypted = isInAnEZ(INodesInPath.fromINode(node));
->>>>>>> f2302485
      }
 
      int childrenNum = node.isDirectory() ? 
